import os
import numpy as np
import pandas as pd
from typing import TypedDict, Dict, Any

import torch
import torch.nn.functional as F
import torchaudio
from torch import Tensor
from torch.utils.data import Dataset
from torchaudio.transforms import Resample, MelSpectrogram


class Sample(TypedDict):
    waveform: Tensor
    label: int

def apply_preprocessing(waveform: Tensor, sr: int, cfg: Dict[str, Any]) -> Tensor:
    """Preprocessing unificato: mono -> resample -> normalize -> crop/pad"""
    # Mono conversion
    if cfg['data']['mono'] and waveform.shape[0] > 1:
        waveform = torch.mean(waveform, dim=0, keepdim=True)
    
    # Resample
    if cfg['data']['resample'] and sr != cfg['data']['target_sr']:
        resampler = Resample(orig_freq=sr, new_freq=cfg['data']['target_sr'])
        waveform = resampler(waveform)
    
    # Normalize
    if cfg['data']['normalize'] == 'peak':
        waveform = waveform / (torch.max(torch.abs(waveform)) + 1e-8)
    elif cfg['data']['normalize'] == 'rms':
        rms = torch.sqrt(torch.mean(waveform**2))
        waveform = waveform / (rms + 1e-8)
    
    # Fixed duration (crop/pad)
    target_length = int(cfg['data']['fixed_duration_s'] * cfg['data']['target_sr'])
    current_length = waveform.shape[1]
    
    if current_length > target_length:
        # Crop
        waveform = waveform[:, :target_length]
    elif current_length < target_length:
        # Pad with silence
        padding = target_length - current_length
        waveform = F.pad(waveform, (0, padding), mode='constant', value=0)
    
    return waveform


class AudioDataset(Dataset[Sample]):
    # Dataset specifici
    DATASET_CONFIGS = {
        "Ita-PVS": {
            "label_dict": {"healthy": 0, "parkinson": 1},
            "file_pattern": ".wav",
            "label_extractor": lambda filepath: "healthy" if "Healthy Control" in filepath else "parkinson"
        },
        "Neurovoz": {
            "label_dict": {"healthy": 0, "parkinson": 1},
            "file_pattern": ".wav", 
            "label_extractor": lambda filepath: "healthy" if os.path.basename(filepath).startswith("HC_") else "parkinson"
        },
        "Addresso": {
            "label_dict": {"healthy": 0, "parkinson": 1},
            "file_pattern": ".wav",
            "label_extractor": lambda filename: "healthy" if "healthy" in filename else "parkinson"
        }
    }

    def __init__(self, cfg: Dict[str, Any], split: str = 'train'):
        self.cfg = cfg
        self.split = split
        self.dataset_name = cfg['data']['dataset_name']
        self.data_dir = os.path.join(cfg['data']['data_dir'], self.dataset_name)
        
        # Setup dataset specifico
        if self.dataset_name not in self.DATASET_CONFIGS:
            raise ValueError(f"Dataset {self.dataset_name} non supportato")
        
        self.dataset_config = self.DATASET_CONFIGS[self.dataset_name]
        
        # MelSpectrogram transform (se necessario per CNN)
        self.mel_transform = None
        if cfg['model']['branch'] == 'cnn' and cfg['model']['cnn']['in_type'] == 'spectrogram':
            self.mel_transform = MelSpectrogram(
                sample_rate=cfg['data']['target_sr'],
                n_mels=cfg['features']['spectrogram']['n_mels'],
                n_fft=cfg['features']['spectrogram']['n_fft'],
                hop_length=cfg['features']['spectrogram']['hop_length']
            )
        
        # Carica o genera labels.csv
        self._load_or_generate_labels()

    def _load_or_generate_labels(self):
        """Carica o genera il file labels.csv"""
        labels_path = os.path.join(self.data_dir, 'labels.csv')
        print(f"Looking for labels file at: {labels_path}")
        print(f"Labels file exists: {os.path.exists(labels_path)}")
        
        if os.path.exists(labels_path):
            # Carica labels esistenti
            df = pd.read_csv(labels_path)
            # Normalizza i path separators per compatibilità cross-platform
            self.audio_files = [os.path.normpath(filepath.replace('\\', '/')) for filepath in df['filepath'].tolist()]
            self.labels = df['label_id'].tolist()
<<<<<<< HEAD

=======
>>>>>>> e492dd7d
        else:
            # Genera labels.csv
            self.audio_files = []
            self.labels = []
            label_texts = []
            
            print(f"Scanning dataset directory: {self.data_dir}")
            for root, _, files in os.walk(self.data_dir):
                for file in files:
                    if file.endswith(self.dataset_config['file_pattern']):
                        filepath = os.path.join(root, file)
                        # Normalizza i path separators per compatibilità cross-platform
                        filepath = os.path.normpath(filepath.replace('\\', '/'))
                        
                        # Estrai label dal filepath completo
                        label_text = self.dataset_config['label_extractor'](filepath)
                        if label_text in self.dataset_config['label_dict']:
                            label_id = self.dataset_config['label_dict'][label_text]
                            
                            self.audio_files.append(filepath)
                            self.labels.append(label_id)
                            label_texts.append(label_text)
            
            print(f"Found {len(self.audio_files)} files")
            
            if len(self.audio_files) > 0:
                # Salva labels.csv
                df = pd.DataFrame({
                    'filepath': self.audio_files,
                    'label_text': label_texts,
                    'label_id': self.labels
                })
                df.to_csv(labels_path, index=False)
            else:
                print("❌ Preprocessing fallito: nessun file audio trovato nel dataset.")
                raise ValueError(f"Nessun file audio trovato nel dataset {self.dataset_name}")
    
    def __len__(self) -> int:
        return len(self.audio_files)
    
    def __getitem__(self, idx: int) -> Sample:
        audio_path = self.audio_files[idx]
        label = self.labels[idx]
        
        # Normalizza il path per compatibilità cross-platform (sicurezza aggiuntiva)
        audio_path = os.path.normpath(audio_path.replace('\\', '/'))
        
<<<<<<< HEAD
=======
        # Debug: stampa il path che sta cercando di caricare
        
>>>>>>> e492dd7d
        # Carica audio
        waveform, sample_rate = torchaudio.load(audio_path)
        
        # Preprocessing unificato per tutti i modelli
        waveform = apply_preprocessing(waveform, sample_rate, self.cfg)
        
        # Prepara output base
        sample = {
            "waveform": waveform,
            "label": label
        }
        
        # Calcola spettrogramma se necessario per CNN
        if self.mel_transform is not None:
            mel_spec = self.mel_transform(waveform)
            if self.cfg['features']['spectrogram']['log']:
                mel_spec = torch.log(mel_spec + 1e-8)
            sample["waveform"] = mel_spec
        
        return sample<|MERGE_RESOLUTION|>--- conflicted
+++ resolved
@@ -105,10 +105,7 @@
             # Normalizza i path separators per compatibilità cross-platform
             self.audio_files = [os.path.normpath(filepath.replace('\\', '/')) for filepath in df['filepath'].tolist()]
             self.labels = df['label_id'].tolist()
-<<<<<<< HEAD
-
-=======
->>>>>>> e492dd7d
+            print(f"✅ Preprocessing completato con successo: caricati {len(self.audio_files)} file audio dal file labels esistente.")
         else:
             # Genera labels.csv
             self.audio_files = []
@@ -156,11 +153,10 @@
         # Normalizza il path per compatibilità cross-platform (sicurezza aggiuntiva)
         audio_path = os.path.normpath(audio_path.replace('\\', '/'))
         
-<<<<<<< HEAD
-=======
         # Debug: stampa il path che sta cercando di caricare
+        print(f"Tentativo di caricare: {audio_path}")
+        print(f"File esiste: {os.path.exists(audio_path)}")
         
->>>>>>> e492dd7d
         # Carica audio
         waveform, sample_rate = torchaudio.load(audio_path)
         
